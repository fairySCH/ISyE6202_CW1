# task4_full_clean.py
# Dobda Case — Task 4 (a, b, c, d) Full Automation
# - Generates CSVs and plots under output/task4
# - Uses Market column (Primary/Secondary/Tertiary), not State
# - All comments in English; does not print numeric answers

from __future__ import annotations
from pathlib import Path
import argparse
import warnings
import numpy as np
import pandas as pd
import matplotlib.pyplot as plt

<<<<<<< HEAD


# Optional: Cartopy map background
=======
# Optional: cartopy map background
>>>>>>> f6e2051a
_HAS_CARTOPY = True
try:
    import cartopy.crs as ccrs
    import cartopy.feature as cfeature
except Exception:
    _HAS_CARTOPY = False



import plotly.graph_objects as go
import plotly.express as px
import plotly.io as pio


# -----------------------------
# Configuration
# -----------------------------
def resolve_paths():
    """Resolve project paths robustly (project root /data and /output/task4)."""
    here = Path(__file__).resolve()
    try_base = here.parents[1]
    data = try_base / "data"
    out = try_base / "output" / "task4"
    if data.exists():
        return try_base, data, out
    cwd = Path.cwd()
    if (cwd / "data").exists():
        return cwd, cwd / "data", cwd / "output" / "task4"
    if (here.parent / "data").exists():
        return here.parent, here.parent / "data", here.parent / "output" / "task4"
    return cwd, cwd / "data", cwd / "output" / "task4"

BASE_DIR, DATA_DIR, OUT_DIR = resolve_paths()
OUT_DIR.mkdir(parents=True, exist_ok=True)

# Fulfillment networks
NETWORKS = {
    "1FC": {"GA-303": 303},
    "4FC": {"GA-303": 303, "NY-134": 134, "TX-799": 799, "UT-841": 841},
    "15FC": {
        "AZ-852": 852, "CA-900": 900, "CA-945": 945, "CO-802": 802,
        "FL-331": 331, "GA-303": 303, "IL-606": 606, "MA-021": 21,
        "MI-481": 481, "NC-275": 275, "NJ-070": 70,
        "TX-750": 750, "TX-770": 770, "UT-841": 841, "WA-980": 980
    }
}

# Distance buckets
BUCKET_EDGES = [-np.inf, 50, 150, 300, 600, 1000, 1400, 1800, np.inf]
BUCKET_LABELS = ["<50","51-150","151-300","301-600",
                 "601-1000","1001-1400","1401-1800",">1800"]
BUCKET_ORD = {lab: i for i, lab in enumerate(BUCKET_LABELS)}

# -----------------------------
# Utilities
# -----------------------------
def _norm_cols(df: pd.DataFrame) -> pd.DataFrame:
    df = df.copy()
    df.columns = [c.strip().lower() for c in df.columns]
    return df

def bucketize_series(dist_series: pd.Series) -> pd.Categorical:
    return pd.cut(dist_series, bins=BUCKET_EDGES,
                  labels=BUCKET_LABELS, right=True, include_lowest=True)

def bucket_next(label: str) -> str | None:
    """Return the next higher bucket label, or None if already highest."""
    i = BUCKET_ORD[label]
    return BUCKET_LABELS[i+1] if i + 1 < len(BUCKET_LABELS) else None

def _colormap_by_category(keys: pd.Series) -> dict:
    """Deterministic color mapping for many categories."""
    import hashlib
    cmap = plt.get_cmap("tab20")
    out = {}
    for k in keys.unique():
        h = int(hashlib.md5(str(k).encode("utf-8")).hexdigest(), 16)
        out[k] = cmap(h % cmap.N)
    return out

def _colormap_red_yellow_green(values: pd.Series):
    """Build a red-yellow-green scalar mappable for continuous values."""
    vmin, vmax = values.min(), values.max()
    if vmin == vmax:
        vmin, vmax = float(values.min()) - 1, float(values.max()) + 1
    cmap = plt.get_cmap("RdYlGn")
    norm = plt.Normalize(vmin=vmin, vmax=vmax)
    sm = plt.cm.ScalarMappable(cmap=cmap, norm=norm)
    sm.set_array([])
    return sm, (vmin, vmax)

# -----------------------------
# Data Loading
# -----------------------------
def load_data():
    """Load all inputs and return (base, dist). Market column is required."""
    zip3_pmf = _norm_cols(pd.read_csv(DATA_DIR / "zip3_pmf.csv"))
    zip3_market = _norm_cols(pd.read_csv(DATA_DIR / "zip3_market.csv"))
    zip3_coords = _norm_cols(pd.read_csv(DATA_DIR / "zip3_coordinates.csv"))
    dist = _norm_cols(pd.read_csv(DATA_DIR / "fc_zip3_distance.csv"))

    # Ensure PMF column
    if "pmf" not in zip3_pmf.columns:
        zip3_pmf = zip3_pmf.rename(columns={zip3_pmf.columns[-1]: "pmf"})

    # ✅ Explicitly use 'Market' column, not 'State'
    if "market" not in zip3_market.columns:
        raise ValueError("zip3_market.csv must contain a 'Market' column (Primary/Secondary/Tertiary)")
    zip3_market = zip3_market.rename(columns={"market": "market_type"})
    zip3_market["market_type"] = (
        zip3_market["market_type"].astype(str).str.strip().str.title()
    )
    valid = {"Primary","Secondary","Tertiary"}
    bad = set(zip3_market["market_type"].unique()) - valid
    if bad:
        raise ValueError(f"Unexpected Market values: {bad}")

    # Normalize coordinates
    if "lat" not in zip3_coords.columns or "lon" not in zip3_coords.columns:
        rename_map = {}
        if "latitude" in zip3_coords.columns: rename_map["latitude"] = "lat"
        if "longitude" in zip3_coords.columns: rename_map["longitude"] = "lon"
        if "x" in zip3_coords.columns: rename_map["x"] = "lon"
        if "y" in zip3_coords.columns: rename_map["y"] = "lat"
        zip3_coords = zip3_coords.rename(columns=rename_map)

    # Distance table reshape (if wide)
    if "distance_miles" not in dist.columns:
        id_col = [c for c in dist.columns if "zip" in c][0]
        value_cols = [c for c in dist.columns if c != id_col]
        dist = dist.melt(id_vars=[id_col], value_vars=value_cols,
                         var_name="fc_zip3", value_name="distance_miles")
        dist = dist.rename(columns={id_col: "zip3"})
        dist["fc_zip3"] = dist["fc_zip3"].astype(str).str.extract(r'(\d+)').astype(int)

    # Types
    for df in [zip3_pmf, zip3_market, zip3_coords]:
        df["zip3"] = df["zip3"].astype(int)
    dist["zip3"] = dist["zip3"].astype(int)
    dist["fc_zip3"] = dist["fc_zip3"].astype(int)
    dist["distance_miles"] = pd.to_numeric(dist["distance_miles"], errors="coerce")

    # Base frame with PMF normalization
    base = zip3_pmf.merge(zip3_market, on="zip3").merge(zip3_coords, on="zip3", how="left")
    base["pmf_norm"] = base["pmf"] / base["pmf"].sum()
    return base, dist

# -----------------------------
# Task 3 Base (Preferred FC)
# -----------------------------
def compute_preferred_assignment(base: pd.DataFrame, dist: pd.DataFrame, network_dict: dict):
    """Nearest FC assignment (preferred FC, distance, bucket)."""
    fc_zip3s = list(network_dict.values())
    dsub = dist[dist["fc_zip3"].isin(fc_zip3s)]
    wide = dsub.pivot_table(index="zip3", columns="fc_zip3",
                            values="distance_miles", aggfunc="min")
    nearest_fc_zip3 = wide.idxmin(axis=1)
    nearest_dist = wide.min(axis=1)
    inv_map = {zip3: name for name, zip3 in network_dict.items()}

    assign = base.merge(nearest_fc_zip3.rename("preferred_fc_zip3"), on="zip3", how="left") \
                 .merge(nearest_dist.rename("preferred_fc_distance"), on="zip3", how="left")
    assign["preferred_fc"] = assign["preferred_fc_zip3"].map(inv_map)
    assign["preferred_bucket"] = bucketize_series(assign["preferred_fc_distance"])
    return assign, dsub, inv_map

# -----------------------------
# Task 4 Functions
# -----------------------------
def build_multisource_clusters(assign, dsub, inv_map):
    """
    Find candidate FCs per ZIP: those in the same bucket as preferred
    OR in the next higher bucket.
    """
    per_zip = dsub.pivot_table(index="zip3", columns="fc_zip3",
                               values="distance_miles", aggfunc="min")
    per_zip = per_zip.reindex(assign["zip3"].unique())

    dist_long = per_zip.reset_index().melt(id_vars="zip3", var_name="fc_zip3", value_name="distance_miles")
    dist_long["bucket"] = bucketize_series(dist_long["distance_miles"])

    pref = assign[["zip3", "preferred_bucket"]].drop_duplicates()
    dist_long = dist_long.merge(pref, on="zip3", how="left", suffixes=("", "_pref"))

    next_map = {lab: bucket_next(lab) for lab in BUCKET_LABELS}
    allowed = {}
    for _, r in pref.iterrows():
        b0 = r["preferred_bucket"]
        b1 = next_map[str(b0)] if pd.notna(b0) else None
        allowed[r["zip3"]] = {b0, b1} if b1 else {b0}

    def _is_allowed(row) -> bool:
        return row["bucket"] in allowed.get(row["zip3"], set())

    dist_long["is_allowed"] = dist_long.apply(_is_allowed, axis=1)
    cand = dist_long[dist_long["is_allowed"] & dist_long["bucket"].notna()].copy()

    agg = cand.groupby("zip3").agg(
        candidate_fc_zip3_set=("fc_zip3", lambda s: frozenset(s.dropna().astype(int)))
    ).reset_index()

    def map_names(fs: frozenset) -> frozenset:
        return frozenset(inv_map.get(int(z), f"ZIP{int(z)}") for z in fs)

    agg["candidate_fc_name_set"] = agg["candidate_fc_zip3_set"].apply(map_names)
    agg["candidate_count"] = agg["candidate_fc_zip3_set"].apply(len)
    agg["cluster_id"] = agg["candidate_fc_name_set"].apply(lambda fs: "|".join(sorted(list(fs))))

    assign2 = assign.merge(agg, on="zip3", how="left")

    no_cand = assign2["candidate_count"].isna()
    if no_cand.any():
        warnings.warn(f"{no_cand.sum()} ZIPs had no candidate set; defaulted to preferred-only.")
        assign2.loc[no_cand, "candidate_fc_zip3_set"] = assign2.loc[no_cand, "preferred_fc_zip3"].apply(
            lambda z: frozenset([int(z)]) if pd.notna(z) else frozenset()
        )
        assign2.loc[no_cand, "candidate_fc_name_set"] = assign2.loc[no_cand, "preferred_fc"].apply(
            lambda n: frozenset([n]) if pd.notna(n) else frozenset()
        )
        assign2.loc[no_cand, "candidate_count"] = 1
        assign2.loc[no_cand, "cluster_id"] = assign2.loc[no_cand, "candidate_fc_name_set"].apply(
            lambda fs: "|".join(sorted(list(fs)))
        )
    return assign2

<<<<<<< HEAD

def plot_clusters(assign2: pd.DataFrame, network_name: str, out_dir: Path):
    """
    (a) Geographical plot colored by fulfillment clusters (same FC set), with Plotly.
    """
    import plotly.graph_objects as go
    import plotly.express as px
    import numpy as np

    df = assign2.dropna(subset=["lat", "lon", "cluster_id"]).copy()
    df["cluster_id"] = df["cluster_id"].astype(str)

    # Palette déterministe / répétée au besoin
    unique_clusters = sorted(df["cluster_id"].unique().tolist())
    base_palette = (px.colors.qualitative.Safe if px.colors.qualitative.Safe
                    else px.colors.qualitative.Plotly)
    repeats = (len(unique_clusters) // len(base_palette)) + 1
    palette = (base_palette * repeats)[:len(unique_clusters)]
    color_map = dict(zip(unique_clusters, palette))

    fig = go.Figure()

    # ZIPs colorés par cluster
    for cid, grp in df.groupby("cluster_id"):
        cand_names = grp["candidate_fc_name_set"].apply(
            lambda s: ", ".join(sorted(list(s))) if isinstance(s, frozenset) else str(s)
        ).astype(str)

        fig.add_trace(go.Scattergeo(
            lon=grp["lon"], lat=grp["lat"], mode="markers", name=str(cid),
            marker=dict(size=4, opacity=0.45, color=color_map[str(cid)]),
            customdata=np.stack([grp["zip3"].values, cand_names.values, grp["preferred_fc"].astype(str).values], axis=1),
            hovertemplate=("ZIP3: %{customdata[0]}<br>" +
                           "Cluster: " + str(cid) + "<br>" +
                           "Candidats: %{customdata[1]}<br>" +
                           "FC préféré: %{customdata[2]}<extra></extra>")
        ))

    # ---- AJOUT: triangles = positions des FC ----
    # Récupérer (FC -> zip3) puis (zip3 -> lon/lat)
    fc_map = (assign2.dropna(subset=["preferred_fc", "preferred_fc_zip3"])
                    .drop_duplicates(subset=["preferred_fc"])
                    .set_index("preferred_fc")["preferred_fc_zip3"].astype(int).to_dict())

    fc_lons, fc_lats, fc_labels = [], [], []
    for fc_name, fc_zip in fc_map.items():
        row = assign2.loc[assign2["zip3"] == fc_zip, ["lon", "lat"]].head(1)
        if not row.empty:
            fc_lons.append(float(row["lon"].iat[0]))
            fc_lats.append(float(row["lat"].iat[0]))
            fc_labels.append(fc_name)

    if fc_lons:
        fig.add_trace(go.Scattergeo(
            lon=fc_lons, lat=fc_lats, mode="markers+text",
            text=fc_labels, textposition="top center",
            name="FC",
            marker=dict(symbol="triangle-up", size=14, color="black",
                        line=dict(width=1, color="white")),
            hovertemplate="FC: %{text}<extra></extra>",
            showlegend=False
        ))
    # ---------------------------------------------

    fig.update_layout(
        title=f"Task 4a — Fulfillment Clusters (same/next bucket candidates) — {network_name}",
        geo=dict(scope="usa", projection_type="albers usa",
                 showland=True, landcolor="rgb(240,240,240)",
                 showsubunits=True, subunitcolor="rgb(150,150,150)",
                 showcountries=True, countrycolor="rgb(150,150,150)",
                 lataxis=dict(range=[24, 50]), lonaxis=dict(range=[-125, -66.5])),
        legend=dict(title="Cluster (ensembles de FC)", orientation="v",
                    yanchor="middle", x=1.02, y=0.5),
        margin=dict(l=10, r=10, t=50, b=10),
    )

    fig.show()


# def plot_clusters(assign2: pd.DataFrame, network_name: str, out_dir: Path):
#     """
#     (a) Geographical plot colored by fulfillment clusters (same FC set).
#     """
#     df = assign2.dropna(subset=["lat","lon","cluster_id"]).copy()
#     color_map = _colormap_by_category(df["cluster_id"])
#     colors = df["cluster_id"].map(color_map)

#     title = f"Task 4a — Fulfillment Clusters (same/next bucket candidates) — {network_name}"
#     out_path = out_dir / f"task4a_{network_name}_clusters_map.png"

#     if _HAS_CARTOPY:
#         proj = ccrs.PlateCarree()
#         fig = plt.figure(figsize=(10,6))
#         ax = plt.axes(projection=proj)
#         ax.add_feature(cfeature.STATES.with_scale("50m"), linewidth=0.5)
#         ax.add_feature(cfeature.COASTLINE.with_scale("50m"), linewidth=0.5)
#         ax.set_extent([-125, -66.5, 24, 49], crs=proj)  # CONUS
#         ax.scatter(df["lon"], df["lat"], s=6, c=colors, transform=proj)
#         ax.set_title(title)
#         plt.savefig(out_path, dpi=220, bbox_inches="tight")
#         plt.close(fig)
#     else:
#         fig, ax = plt.subplots(figsize=(8,6))
#         ax.scatter(df["lon"], df["lat"], s=6, c=colors)
#         ax.set_title(title)
#         ax.set_xlabel("Longitude"); ax.set_ylabel("Latitude")
#         plt.savefig(out_path, dpi=220, bbox_inches="tight")
#         plt.close(fig)

# def plot_fc_count_heat(assign2: pd.DataFrame, network_name: str, out_dir: Path):
#     """
#     (b) Plot colored by number of FCs that can serve the cluster (red=low, green=high).
#     """
#     df = assign2.dropna(subset=["lat","lon","candidate_count"]).copy()
#     sm, (vmin, vmax) = _colormap_red_yellow_green(df["candidate_count"])
#     colors = sm.to_rgba(df["candidate_count"].values)

#     title = f"Task 4b — Candidate FC Count per ZIP (red=low → green=high) — {network_name}"
#     out_path = out_dir / f"task4b_{network_name}_fc_count_map.png"

#     if _HAS_CARTOPY:
#         proj = ccrs.PlateCarree()
#         fig = plt.figure(figsize=(10,6))
#         ax = plt.axes(projection=proj)
#         ax.add_feature(cfeature.STATES.with_scale("50m"), linewidth=0.5)
#         ax.add_feature(cfeature.COASTLINE.with_scale("50m"), linewidth=0.5)
#         ax.set_extent([-125, -66.5, 24, 49], crs=proj)
#         sc = ax.scatter(df["lon"], df["lat"], s=6, c=df["candidate_count"], cmap="RdYlGn", transform=proj, vmin=vmin, vmax=vmax)
#         cbar = plt.colorbar(sc, ax=ax, shrink=0.7)
#         cbar.set_label("# of candidate FCs")
#         ax.set_title(title)
#         plt.savefig(out_path, dpi=220, bbox_inches="tight")
#         plt.close(fig)
#     else:
#         fig, ax = plt.subplots(figsize=(8,6))
#         sc = ax.scatter(df["lon"], df["lat"], s=6, c=df["candidate_count"], cmap="RdYlGn", vmin=vmin, vmax=vmax)
#         cbar = plt.colorbar(sc, ax=ax, shrink=0.7)
#         cbar.set_label("# of candidate FCs")
#         ax.set_title(title)
#         ax.set_xlabel("Longitude"); ax.set_ylabel("Latitude")
#         plt.savefig(out_path, dpi=220, bbox_inches="tight")
#         plt.close(fig)


def plot_fc_count_heat(assign2: pd.DataFrame, network_name: str, out_dir: Path):
    """
    (b) Plot colored by number of FCs that can serve the cluster (red=low → green=high) avec Plotly.
    """
    import plotly.graph_objects as go
    import numpy as np

    df = assign2.dropna(subset=["lat", "lon", "candidate_count"]).copy()
    vmin, vmax = float(df["candidate_count"].min()), float(df["candidate_count"].max())

    fig = go.Figure(go.Scattergeo(
        lon=df["lon"], lat=df["lat"], mode="markers", name="ZIP3",
        marker=dict(size=4, opacity=0.7, color=df["candidate_count"],
                    colorscale="RdYlGn", cmin=vmin, cmax=vmax,
                    colorbar=dict(title="# candidate FCs")),
        customdata=np.stack([df["zip3"].values, df["candidate_count"].values,
                             df["preferred_fc"].astype(str).values], axis=1),
        hovertemplate=("ZIP3: %{customdata[0]}<br>" +
                       "Candidats: %{customdata[1]}<br>" +
                       "FC préféré: %{customdata[2]}<extra></extra>")
    ))

    # ---- AJOUT: triangles = positions des FC ----
    fc_map = (assign2.dropna(subset=["preferred_fc", "preferred_fc_zip3"])
                    .drop_duplicates(subset=["preferred_fc"])
                    .set_index("preferred_fc")["preferred_fc_zip3"].astype(int).to_dict())

    fc_lons, fc_lats, fc_labels = [], [], []
    for fc_name, fc_zip in fc_map.items():
        row = assign2.loc[assign2["zip3"] == fc_zip, ["lon", "lat"]].head(1)
        if not row.empty:
            fc_lons.append(float(row["lon"].iat[0]))
            fc_lats.append(float(row["lat"].iat[0]))
            fc_labels.append(fc_name)

    if fc_lons:
        fig.add_trace(go.Scattergeo(
            lon=fc_lons, lat=fc_lats, mode="markers+text",
            text=fc_labels, textposition="top center",
            name="FC",
            marker=dict(symbol="triangle-up", size=14, color="black",
                        line=dict(width=1, color="white")),
            hovertemplate="FC: %{text}<extra></extra>",
            showlegend=False
        ))
    # ---------------------------------------------

    fig.update_layout(
        title=f"Task 4b — Candidate FC Count per ZIP (red=low → green=high) — {network_name}",
        geo=dict(scope="usa", projection_type="albers usa",
                 showland=True, landcolor="rgb(240,240,240)",
                 showsubunits=True, subunitcolor="rgb(150,150,150)",
                 showcountries=True, countrycolor="rgb(150,150,150)",
                 lataxis=dict(range=[24, 50]), lonaxis=dict(range=[-125, -66.5])),
        margin=dict(l=10, r=10, t=50, b=10),
        showlegend=False
    )

    fig.show()


=======
def plot_clusters(assign2, network_name, out_dir):
    """(a) Cluster map colored by candidate FC set."""
    df = assign2.dropna(subset=["lat","lon","cluster_id"]).copy()
    color_map = _colormap_by_category(df["cluster_id"])
    colors = df["cluster_id"].map(color_map)

    title = f"Task 4a — Fulfillment Clusters — {network_name}"
    out_path = out_dir / f"task4a_{network_name}_clusters_map.png"

    if _HAS_CARTOPY:
        proj = ccrs.PlateCarree()
        fig = plt.figure(figsize=(10,6))
        ax = plt.axes(projection=proj)
        ax.add_feature(cfeature.STATES.with_scale("50m"), linewidth=0.5)
        ax.add_feature(cfeature.COASTLINE.with_scale("50m"), linewidth=0.5)
        ax.set_extent([-125, -66.5, 24, 49], crs=proj)  # CONUS only
        ax.scatter(df["lon"], df["lat"], s=6, c=colors, transform=proj)
        ax.set_title(title)
        plt.savefig(out_path, dpi=220, bbox_inches="tight")
        plt.close(fig)
    else:
        fig, ax = plt.subplots(figsize=(8,6))
        ax.scatter(df["lon"], df["lat"], s=6, c=colors)
        ax.set_title(title)
        ax.set_xlabel("Longitude"); ax.set_ylabel("Latitude")
        plt.savefig(out_path, dpi=220, bbox_inches="tight")
        plt.close(fig)

def plot_fc_count_heat(assign2, network_name, out_dir):
    """(b) Map colored by number of candidate FCs (red=low, green=high)."""
    df = assign2.dropna(subset=["lat","lon","candidate_count"]).copy()
    sm, (vmin, vmax) = _colormap_red_yellow_green(df["candidate_count"])

    out_path = out_dir / f"task4b_{network_name}_fc_count_map.png"
    if _HAS_CARTOPY:
        proj = ccrs.PlateCarree()
        fig = plt.figure(figsize=(10,6))
        ax = plt.axes(projection=proj)
        ax.add_feature(cfeature.STATES.with_scale("50m"), linewidth=0.5)
        ax.add_feature(cfeature.COASTLINE.with_scale("50m"), linewidth=0.5)
        ax.set_extent([-125, -66.5, 24, 49], crs=proj)
        sc = ax.scatter(df["lon"], df["lat"], s=6, c=df["candidate_count"],
                        cmap="RdYlGn", transform=proj, vmin=vmin, vmax=vmax)
        plt.colorbar(sc, ax=ax, shrink=0.7).set_label("# of candidate FCs")
        ax.set_title(f"Task 4b — Candidate FC Count — {network_name}")
        plt.savefig(out_path, dpi=220, bbox_inches="tight")
        plt.close(fig)
    else:
        fig, ax = plt.subplots(figsize=(8,6))
        sc = ax.scatter(df["lon"], df["lat"], s=6, c=df["candidate_count"],
                        cmap="RdYlGn", vmin=vmin, vmax=vmax)
        plt.colorbar(sc, ax=ax, shrink=0.7).set_label("# of candidate FCs")
        ax.set_title(f"Task 4b — Candidate FC Count — {network_name}")
        ax.set_xlabel("Longitude"); ax.set_ylabel("Latitude")
        plt.savefig(out_path, dpi=220, bbox_inches="tight")
        plt.close(fig)
>>>>>>> f6e2051a

def compute_single_fc_proportion(assign2):
    """(c) Proportion of demand that can only be served by a single FC."""
    df = assign2.dropna(subset=["pmf_norm","candidate_count"])
    total = df["pmf_norm"].sum()
    single = df.loc[df["candidate_count"] == 1, "pmf_norm"].sum()
    prop = single / total if total > 0 else np.nan
    return pd.DataFrame({"total_pmf":[total], "single_pmf":[single], "proportion":[prop]})

def _distance_bucket_for(zip3, fc_zip3, dsub):
    """Get the distance bucket for a specific (ZIP, FC) pair."""
    v = dsub[(dsub["zip3"]==zip3) & (dsub["fc_zip3"]==fc_zip3)]["distance_miles"]
    if v.empty: return np.nan
    return bucketize_series(pd.Series([float(v.iloc[0])])).iloc[0]

def compute_bucket_distributions(assign2, dsub):
    """(d) Distance-bucket demand distributions (baseline vs 90/10 reallocated)."""
    # Baseline: 100% to preferred FC, bucketed by preferred distance
    base = assign2.dropna(subset=["pmf_norm","preferred_bucket"]).copy()
    baseline = base.groupby("preferred_bucket", as_index=False)["pmf_norm"].sum()
    baseline = baseline.rename(columns={"preferred_bucket":"bucket","pmf_norm":"demand"})
    baseline = baseline.set_index("bucket").reindex(BUCKET_LABELS, fill_value=0.0).reset_index()
    baseline["demand_share"] = baseline["demand"] / baseline["demand"].sum()

    # Reallocated: 90% to preferred, 10% evenly to other candidates
    rows = []
    for _, r in assign2.iterrows():
        pmf = r.get("pmf_norm", np.nan)
        if not pd.notna(pmf) or pmf <= 0: 
            continue
        pref_fc_zip3 = r.get("preferred_fc_zip3", np.nan)
        cand_set = r.get("candidate_fc_zip3_set", frozenset())
        if not pd.notna(pref_fc_zip3):
            continue

        # 90% to preferred bucket
        b_pref = _distance_bucket_for(int(r["zip3"]), int(pref_fc_zip3), dsub)
        if pd.notna(b_pref):
            rows.append((b_pref, 0.9 * pmf))

        # 10% split to others (if any)
        others = [int(z) for z in cand_set if int(z) != int(pref_fc_zip3)]
        k = len(others)
        if k > 0:
            share = 0.1 * pmf / k
            for z in others:
                b = _distance_bucket_for(int(r["zip3"]), z, dsub)
                if pd.notna(b):
                    rows.append((b, share))
        else:
            # If no others, add leftover to preferred
            rows[-1] = (rows[-1][0], rows[-1][1] + 0.1 * pmf)

    realloc = pd.DataFrame(rows, columns=["bucket","demand"])
    if realloc.empty:
        realloc = pd.DataFrame({"bucket": BUCKET_LABELS, "demand": [0.0]*len(BUCKET_LABELS)})
    else:
        realloc = realloc.groupby("bucket", as_index=False)["demand"].sum()
        realloc = realloc.set_index("bucket").reindex(BUCKET_LABELS, fill_value=0.0).reset_index()

    total = realloc["demand"].sum()
    realloc["demand_share"] = realloc["demand"] / total if total > 0 else 0.0
    return baseline[["bucket","demand_share"]], realloc[["bucket","demand_share"]]

def save_tables_and_plots(network_name, assign2, dsub, out_dir):
    """Save all CSVs and plots for Task 4."""
    # Enriched ZIP-level assignment with serialized candidate sets
    z = assign2.copy()
    z["candidate_fc_zip3_set"] = z["candidate_fc_zip3_set"].apply(
        lambda s: ",".join(map(str, sorted(list(s)))) if isinstance(s, frozenset) else ""
    )
    z["candidate_fc_name_set"] = z["candidate_fc_name_set"].apply(
        lambda s: ",".join(sorted(list(s))) if isinstance(s, frozenset) else ""
    )
    z.to_csv(out_dir / f"task4_{network_name}_zip_assignment.csv", index=False)

    # Cluster summary (cluster_id, cluster size, total pmf share)
    clus = assign2.groupby("cluster_id", as_index=False).agg(
        cluster_size=("candidate_count","first"),
        zip_count=("zip3","count"),
        pmf_share=("pmf_norm","sum")
    )
    clus = clus.sort_values(["cluster_size","zip_count"], ascending=[True, False])
    clus.to_csv(out_dir / f"task4_{network_name}_cluster_summary.csv", index=False)

    # (c) Single-FC feasible proportion
    prop = compute_single_fc_proportion(assign2)
    prop.to_csv(out_dir / f"task4_{network_name}_single_fc_proportion.csv", index=False)

    # (d) Distance-bucket distributions
    baseline_dist, realloc_dist = compute_bucket_distributions(assign2, dsub)
    baseline_dist.to_csv(out_dir / f"task4_{network_name}_bucket_distribution_baseline.csv", index=False)
    realloc_dist.to_csv(out_dir / f"task4_{network_name}_bucket_distribution_reallocated.csv", index=False)

<<<<<<< HEAD
    # Small comparison plot (shares by bucket)
    # fig, ax = plt.subplots(figsize=(9,4.5))
    # ax.plot(baseline_dist["bucket"], baseline_dist["demand_share"], marker="o", label="Closest-only")
    # ax.plot(realloc_dist["bucket"], realloc_dist["demand_share"], marker="s", label="90/10 reallocated")
    # ax.set_title(f"Task 4d — Distance-bucket demand share (baseline vs 90/10) — {network_name}")
    # ax.set_xlabel("Distance bucket (miles)")
    # ax.set_ylabel("Demand share")
    # ax.legend()
    # plt.xticks(rotation=30)
    # plt.tight_layout()
    # plt.savefig(out_dir / f"task4d_{network_name}_bucket_share_comparison.png", dpi=220)
    # plt.close(fig)
        # Small comparison plot (shares by bucket) — Plotly

    fig = go.Figure()
    fig.add_trace(go.Scatter(
        x=baseline_dist["bucket"], y=baseline_dist["demand_share"],
        mode="lines+markers", name="Closest-only"
    ))
    fig.add_trace(go.Scatter(
        x=realloc_dist["bucket"], y=realloc_dist["demand_share"],
        mode="lines+markers", name="90/10 reallocated"
    ))
    fig.update_layout(
        title=f"Task 4d — Distance-bucket demand share (baseline vs 90/10) — {network_name}",
        xaxis_title="Distance bucket (miles)",
        yaxis_title="Demand share",
        yaxis_tickformat=".0%",
        margin=dict(l=10, r=10, t=50, b=10),
        legend=dict(orientation="h", yanchor="bottom", y=1.02, xanchor="right", x=1)
    )

    fig.show()



=======
    # Comparison plot (baseline vs reallocated)
    fig, ax = plt.subplots(figsize=(9,4.5))
    ax.plot(baseline_dist["bucket"], baseline_dist["demand_share"], marker="o", label="Closest-only")
    ax.plot(realloc_dist["bucket"], realloc_dist["demand_share"], marker="s", label="90/10 reallocated")
    ax.set_title(f"Task 4d — Distance-bucket demand share — {network_name}")
    ax.set_xlabel("Distance bucket (miles)")
    ax.set_ylabel("Demand share")
    ax.legend()
    plt.xticks(rotation=30)
    plt.tight_layout()
    plt.savefig(out_dir / f"task4d_{network_name}_bucket_share_comparison.png", dpi=220)
    plt.close(fig)
>>>>>>> f6e2051a

# -----------------------------
# Runner / CLI
# -----------------------------
def run_for_network(network_name: str, network_dict: dict):
    print(f"▶ Running Task 4 for network {network_name} ...")
    base, dist = load_data()
    assign, dsub, inv_map = compute_preferred_assignment(base, dist, network_dict)
    assign2 = build_multisource_clusters(assign, dsub, inv_map)

    # (a) cluster map
    plot_clusters(assign2, network_name, OUT_DIR)
    # (b) fc-count map
    plot_fc_count_heat(assign2, network_name, OUT_DIR)
    # Save tables and (c)(d)
    save_tables_and_plots(network_name, assign2, dsub, OUT_DIR)

    print(f"  ✓ Outputs saved under: {OUT_DIR}")

def main():
    print("BASE_DIR:", BASE_DIR)
    print("DATA_DIR:", DATA_DIR)
    print("OUT_DIR:", OUT_DIR)
    parser = argparse.ArgumentParser(description="Dobda Task 4 (a,b,c,d) full automation")
    parser.add_argument("--network", type=str, default="ALL",
                        choices=["ALL","1FC","4FC","15FC"],
                        help="Run for a specific network or ALL")
    args = parser.parse_args()

    if args.network == "ALL":
        for net, fcs in NETWORKS.items():
            run_for_network(net, fcs)
    else:
        run_for_network(args.network, NETWORKS[args.network])

if __name__ == "__main__":
    main()<|MERGE_RESOLUTION|>--- conflicted
+++ resolved
@@ -12,13 +12,9 @@
 import pandas as pd
 import matplotlib.pyplot as plt
 
-<<<<<<< HEAD
-
-
-# Optional: Cartopy map background
-=======
+
+
 # Optional: cartopy map background
->>>>>>> f6e2051a
 _HAS_CARTOPY = True
 try:
     import cartopy.crs as ccrs
@@ -243,86 +239,6 @@
             lambda fs: "|".join(sorted(list(fs)))
         )
     return assign2
-
-<<<<<<< HEAD
-
-def plot_clusters(assign2: pd.DataFrame, network_name: str, out_dir: Path):
-    """
-    (a) Geographical plot colored by fulfillment clusters (same FC set), with Plotly.
-    """
-    import plotly.graph_objects as go
-    import plotly.express as px
-    import numpy as np
-
-    df = assign2.dropna(subset=["lat", "lon", "cluster_id"]).copy()
-    df["cluster_id"] = df["cluster_id"].astype(str)
-
-    # Palette déterministe / répétée au besoin
-    unique_clusters = sorted(df["cluster_id"].unique().tolist())
-    base_palette = (px.colors.qualitative.Safe if px.colors.qualitative.Safe
-                    else px.colors.qualitative.Plotly)
-    repeats = (len(unique_clusters) // len(base_palette)) + 1
-    palette = (base_palette * repeats)[:len(unique_clusters)]
-    color_map = dict(zip(unique_clusters, palette))
-
-    fig = go.Figure()
-
-    # ZIPs colorés par cluster
-    for cid, grp in df.groupby("cluster_id"):
-        cand_names = grp["candidate_fc_name_set"].apply(
-            lambda s: ", ".join(sorted(list(s))) if isinstance(s, frozenset) else str(s)
-        ).astype(str)
-
-        fig.add_trace(go.Scattergeo(
-            lon=grp["lon"], lat=grp["lat"], mode="markers", name=str(cid),
-            marker=dict(size=4, opacity=0.45, color=color_map[str(cid)]),
-            customdata=np.stack([grp["zip3"].values, cand_names.values, grp["preferred_fc"].astype(str).values], axis=1),
-            hovertemplate=("ZIP3: %{customdata[0]}<br>" +
-                           "Cluster: " + str(cid) + "<br>" +
-                           "Candidats: %{customdata[1]}<br>" +
-                           "FC préféré: %{customdata[2]}<extra></extra>")
-        ))
-
-    # ---- AJOUT: triangles = positions des FC ----
-    # Récupérer (FC -> zip3) puis (zip3 -> lon/lat)
-    fc_map = (assign2.dropna(subset=["preferred_fc", "preferred_fc_zip3"])
-                    .drop_duplicates(subset=["preferred_fc"])
-                    .set_index("preferred_fc")["preferred_fc_zip3"].astype(int).to_dict())
-
-    fc_lons, fc_lats, fc_labels = [], [], []
-    for fc_name, fc_zip in fc_map.items():
-        row = assign2.loc[assign2["zip3"] == fc_zip, ["lon", "lat"]].head(1)
-        if not row.empty:
-            fc_lons.append(float(row["lon"].iat[0]))
-            fc_lats.append(float(row["lat"].iat[0]))
-            fc_labels.append(fc_name)
-
-    if fc_lons:
-        fig.add_trace(go.Scattergeo(
-            lon=fc_lons, lat=fc_lats, mode="markers+text",
-            text=fc_labels, textposition="top center",
-            name="FC",
-            marker=dict(symbol="triangle-up", size=14, color="black",
-                        line=dict(width=1, color="white")),
-            hovertemplate="FC: %{text}<extra></extra>",
-            showlegend=False
-        ))
-    # ---------------------------------------------
-
-    fig.update_layout(
-        title=f"Task 4a — Fulfillment Clusters (same/next bucket candidates) — {network_name}",
-        geo=dict(scope="usa", projection_type="albers usa",
-                 showland=True, landcolor="rgb(240,240,240)",
-                 showsubunits=True, subunitcolor="rgb(150,150,150)",
-                 showcountries=True, countrycolor="rgb(150,150,150)",
-                 lataxis=dict(range=[24, 50]), lonaxis=dict(range=[-125, -66.5])),
-        legend=dict(title="Cluster (ensembles de FC)", orientation="v",
-                    yanchor="middle", x=1.02, y=0.5),
-        margin=dict(l=10, r=10, t=50, b=10),
-    )
-
-    fig.show()
-
 
 # def plot_clusters(assign2: pd.DataFrame, network_name: str, out_dir: Path):
 #     """
@@ -353,6 +269,85 @@
 #         ax.set_xlabel("Longitude"); ax.set_ylabel("Latitude")
 #         plt.savefig(out_path, dpi=220, bbox_inches="tight")
 #         plt.close(fig)
+
+
+def plot_clusters(assign2: pd.DataFrame, network_name: str, out_dir: Path):
+    """
+    (a) Geographical plot colored by fulfillment clusters (same FC set), with Plotly.
+    """
+    import plotly.graph_objects as go
+    import plotly.express as px
+    import numpy as np
+
+    df = assign2.dropna(subset=["lat", "lon", "cluster_id"]).copy()
+    df["cluster_id"] = df["cluster_id"].astype(str)
+
+    # Palette déterministe / répétée au besoin
+    unique_clusters = sorted(df["cluster_id"].unique().tolist())
+    base_palette = (px.colors.qualitative.Safe if px.colors.qualitative.Safe
+                    else px.colors.qualitative.Plotly)
+    repeats = (len(unique_clusters) // len(base_palette)) + 1
+    palette = (base_palette * repeats)[:len(unique_clusters)]
+    color_map = dict(zip(unique_clusters, palette))
+
+    fig = go.Figure()
+
+    # ZIPs colorés par cluster
+    for cid, grp in df.groupby("cluster_id"):
+        cand_names = grp["candidate_fc_name_set"].apply(
+            lambda s: ", ".join(sorted(list(s))) if isinstance(s, frozenset) else str(s)
+        ).astype(str)
+
+        fig.add_trace(go.Scattergeo(
+            lon=grp["lon"], lat=grp["lat"], mode="markers", name=str(cid),
+            marker=dict(size=4, opacity=0.45, color=color_map[str(cid)]),
+            customdata=np.stack([grp["zip3"].values, cand_names.values, grp["preferred_fc"].astype(str).values], axis=1),
+            hovertemplate=("ZIP3: %{customdata[0]}<br>" +
+                           "Cluster: " + str(cid) + "<br>" +
+                           "Candidats: %{customdata[1]}<br>" +
+                           "FC préféré: %{customdata[2]}<extra></extra>")
+        ))
+
+    # ---- AJOUT: triangles = positions des FC ----
+    # Récupérer (FC -> zip3) puis (zip3 -> lon/lat)
+    fc_map = (assign2.dropna(subset=["preferred_fc", "preferred_fc_zip3"])
+                    .drop_duplicates(subset=["preferred_fc"])
+                    .set_index("preferred_fc")["preferred_fc_zip3"].astype(int).to_dict())
+
+    fc_lons, fc_lats, fc_labels = [], [], []
+    for fc_name, fc_zip in fc_map.items():
+        row = assign2.loc[assign2["zip3"] == fc_zip, ["lon", "lat"]].head(1)
+        if not row.empty:
+            fc_lons.append(float(row["lon"].iat[0]))
+            fc_lats.append(float(row["lat"].iat[0]))
+            fc_labels.append(fc_name)
+
+    if fc_lons:
+        fig.add_trace(go.Scattergeo(
+            lon=fc_lons, lat=fc_lats, mode="markers+text",
+            text=fc_labels, textposition="top center",
+            name="FC",
+            marker=dict(symbol="triangle-up", size=14, color="black",
+                        line=dict(width=1, color="white")),
+            hovertemplate="FC: %{text}<extra></extra>",
+            showlegend=False
+        ))
+    # ---------------------------------------------
+
+    fig.update_layout(
+        title=f"Task 4a — Fulfillment Clusters (same/next bucket candidates) — {network_name}",
+        geo=dict(scope="usa", projection_type="albers usa",
+                 showland=True, landcolor="rgb(240,240,240)",
+                 showsubunits=True, subunitcolor="rgb(150,150,150)",
+                 showcountries=True, countrycolor="rgb(150,150,150)",
+                 lataxis=dict(range=[24, 50]), lonaxis=dict(range=[-125, -66.5])),
+        legend=dict(title="Cluster (ensembles de FC)", orientation="v",
+                    yanchor="middle", x=1.02, y=0.5),
+        margin=dict(l=10, r=10, t=50, b=10),
+    )
+
+    fig.show()
+
 
 # def plot_fc_count_heat(assign2: pd.DataFrame, network_name: str, out_dir: Path):
 #     """
@@ -388,7 +383,6 @@
 #         plt.savefig(out_path, dpi=220, bbox_inches="tight")
 #         plt.close(fig)
 
-
 def plot_fc_count_heat(assign2: pd.DataFrame, network_name: str, out_dir: Path):
     """
     (b) Plot colored by number of FCs that can serve the cluster (red=low → green=high) avec Plotly.
@@ -449,65 +443,6 @@
 
     fig.show()
 
-
-=======
-def plot_clusters(assign2, network_name, out_dir):
-    """(a) Cluster map colored by candidate FC set."""
-    df = assign2.dropna(subset=["lat","lon","cluster_id"]).copy()
-    color_map = _colormap_by_category(df["cluster_id"])
-    colors = df["cluster_id"].map(color_map)
-
-    title = f"Task 4a — Fulfillment Clusters — {network_name}"
-    out_path = out_dir / f"task4a_{network_name}_clusters_map.png"
-
-    if _HAS_CARTOPY:
-        proj = ccrs.PlateCarree()
-        fig = plt.figure(figsize=(10,6))
-        ax = plt.axes(projection=proj)
-        ax.add_feature(cfeature.STATES.with_scale("50m"), linewidth=0.5)
-        ax.add_feature(cfeature.COASTLINE.with_scale("50m"), linewidth=0.5)
-        ax.set_extent([-125, -66.5, 24, 49], crs=proj)  # CONUS only
-        ax.scatter(df["lon"], df["lat"], s=6, c=colors, transform=proj)
-        ax.set_title(title)
-        plt.savefig(out_path, dpi=220, bbox_inches="tight")
-        plt.close(fig)
-    else:
-        fig, ax = plt.subplots(figsize=(8,6))
-        ax.scatter(df["lon"], df["lat"], s=6, c=colors)
-        ax.set_title(title)
-        ax.set_xlabel("Longitude"); ax.set_ylabel("Latitude")
-        plt.savefig(out_path, dpi=220, bbox_inches="tight")
-        plt.close(fig)
-
-def plot_fc_count_heat(assign2, network_name, out_dir):
-    """(b) Map colored by number of candidate FCs (red=low, green=high)."""
-    df = assign2.dropna(subset=["lat","lon","candidate_count"]).copy()
-    sm, (vmin, vmax) = _colormap_red_yellow_green(df["candidate_count"])
-
-    out_path = out_dir / f"task4b_{network_name}_fc_count_map.png"
-    if _HAS_CARTOPY:
-        proj = ccrs.PlateCarree()
-        fig = plt.figure(figsize=(10,6))
-        ax = plt.axes(projection=proj)
-        ax.add_feature(cfeature.STATES.with_scale("50m"), linewidth=0.5)
-        ax.add_feature(cfeature.COASTLINE.with_scale("50m"), linewidth=0.5)
-        ax.set_extent([-125, -66.5, 24, 49], crs=proj)
-        sc = ax.scatter(df["lon"], df["lat"], s=6, c=df["candidate_count"],
-                        cmap="RdYlGn", transform=proj, vmin=vmin, vmax=vmax)
-        plt.colorbar(sc, ax=ax, shrink=0.7).set_label("# of candidate FCs")
-        ax.set_title(f"Task 4b — Candidate FC Count — {network_name}")
-        plt.savefig(out_path, dpi=220, bbox_inches="tight")
-        plt.close(fig)
-    else:
-        fig, ax = plt.subplots(figsize=(8,6))
-        sc = ax.scatter(df["lon"], df["lat"], s=6, c=df["candidate_count"],
-                        cmap="RdYlGn", vmin=vmin, vmax=vmax)
-        plt.colorbar(sc, ax=ax, shrink=0.7).set_label("# of candidate FCs")
-        ax.set_title(f"Task 4b — Candidate FC Count — {network_name}")
-        ax.set_xlabel("Longitude"); ax.set_ylabel("Latitude")
-        plt.savefig(out_path, dpi=220, bbox_inches="tight")
-        plt.close(fig)
->>>>>>> f6e2051a
 
 def compute_single_fc_proportion(assign2):
     """(c) Proportion of demand that can only be served by a single FC."""
@@ -602,49 +537,11 @@
     baseline_dist.to_csv(out_dir / f"task4_{network_name}_bucket_distribution_baseline.csv", index=False)
     realloc_dist.to_csv(out_dir / f"task4_{network_name}_bucket_distribution_reallocated.csv", index=False)
 
-<<<<<<< HEAD
     # Small comparison plot (shares by bucket)
-    # fig, ax = plt.subplots(figsize=(9,4.5))
-    # ax.plot(baseline_dist["bucket"], baseline_dist["demand_share"], marker="o", label="Closest-only")
-    # ax.plot(realloc_dist["bucket"], realloc_dist["demand_share"], marker="s", label="90/10 reallocated")
-    # ax.set_title(f"Task 4d — Distance-bucket demand share (baseline vs 90/10) — {network_name}")
-    # ax.set_xlabel("Distance bucket (miles)")
-    # ax.set_ylabel("Demand share")
-    # ax.legend()
-    # plt.xticks(rotation=30)
-    # plt.tight_layout()
-    # plt.savefig(out_dir / f"task4d_{network_name}_bucket_share_comparison.png", dpi=220)
-    # plt.close(fig)
-        # Small comparison plot (shares by bucket) — Plotly
-
-    fig = go.Figure()
-    fig.add_trace(go.Scatter(
-        x=baseline_dist["bucket"], y=baseline_dist["demand_share"],
-        mode="lines+markers", name="Closest-only"
-    ))
-    fig.add_trace(go.Scatter(
-        x=realloc_dist["bucket"], y=realloc_dist["demand_share"],
-        mode="lines+markers", name="90/10 reallocated"
-    ))
-    fig.update_layout(
-        title=f"Task 4d — Distance-bucket demand share (baseline vs 90/10) — {network_name}",
-        xaxis_title="Distance bucket (miles)",
-        yaxis_title="Demand share",
-        yaxis_tickformat=".0%",
-        margin=dict(l=10, r=10, t=50, b=10),
-        legend=dict(orientation="h", yanchor="bottom", y=1.02, xanchor="right", x=1)
-    )
-
-    fig.show()
-
-
-
-=======
-    # Comparison plot (baseline vs reallocated)
     fig, ax = plt.subplots(figsize=(9,4.5))
     ax.plot(baseline_dist["bucket"], baseline_dist["demand_share"], marker="o", label="Closest-only")
     ax.plot(realloc_dist["bucket"], realloc_dist["demand_share"], marker="s", label="90/10 reallocated")
-    ax.set_title(f"Task 4d — Distance-bucket demand share — {network_name}")
+    ax.set_title(f"Task 4d — Distance-bucket demand share (baseline vs 90/10) — {network_name}")
     ax.set_xlabel("Distance bucket (miles)")
     ax.set_ylabel("Demand share")
     ax.legend()
@@ -652,7 +549,6 @@
     plt.tight_layout()
     plt.savefig(out_dir / f"task4d_{network_name}_bucket_share_comparison.png", dpi=220)
     plt.close(fig)
->>>>>>> f6e2051a
 
 # -----------------------------
 # Runner / CLI
